# Copyright 2024 Stability AI, The HuggingFace Team, The InstantX Team, and Terminus Research Group. All rights reserved.
#
# Originally licensed under the Apache License, Version 2.0 (the "License");
# Updated to "Affero GENERAL PUBLIC LICENSE Version 3, 19 November 2007" via extensive updates to attn_mask usage.

from typing import Any, Dict, List, Optional, Tuple, Union

import torch
import torch.nn as nn
import torch.nn.functional as F

from diffusers.configuration_utils import ConfigMixin, register_to_config
from diffusers.loaders import FromOriginalModelMixin, PeftAdapterMixin
from diffusers.models.attention import FeedForward
from diffusers.models.attention_processor import (
    Attention,
)
from diffusers.models.modeling_utils import ModelMixin
from diffusers.models.normalization import (
    AdaLayerNormContinuous,
    AdaLayerNormZero,
    AdaLayerNormZeroSingle,
)
from diffusers.utils import (
    USE_PEFT_BACKEND,
    is_torch_version,
    logging,
    scale_lora_layers,
    unscale_lora_layers,
)
from diffusers.utils.torch_utils import maybe_allow_in_graph
from diffusers.models.embeddings import (
    CombinedTimestepGuidanceTextProjEmbeddings,
    CombinedTimestepTextProjEmbeddings,
    FluxPosEmbed,
)
from diffusers.models.modeling_outputs import Transformer2DModelOutput


logger = logging.get_logger(__name__)  # pylint: disable=invalid-name

from helpers.models.flux.attention import (
    FluxSingleAttnProcessor3_0,
    FluxAttnProcessor3_0,
)


class FluxAttnProcessor2_0:
    """Attention processor used typically in processing the SD3-like self-attention projections."""

    def __init__(self):
        if not hasattr(F, "scaled_dot_product_attention"):
            raise ImportError(
                "FluxAttnProcessor2_0 requires PyTorch 2.0, to use it, please upgrade PyTorch to 2.0."
            )

    def __call__(
        self,
        attn: Attention,
        hidden_states: torch.FloatTensor,
        encoder_hidden_states: torch.FloatTensor = None,
        attention_mask: Optional[torch.FloatTensor] = None,
        image_rotary_emb: Optional[torch.Tensor] = None,
    ) -> torch.FloatTensor:
        batch_size, _, _ = hidden_states.shape if encoder_hidden_states is None else encoder_hidden_states.shape

        # `sample` projections.
        query = attn.to_q(hidden_states)
        key = attn.to_k(hidden_states)
        value = attn.to_v(hidden_states)

        inner_dim = key.shape[-1]
        head_dim = inner_dim // attn.heads

        query = query.view(batch_size, -1, attn.heads, head_dim).transpose(1, 2)
        key = key.view(batch_size, -1, attn.heads, head_dim).transpose(1, 2)
        value = value.view(batch_size, -1, attn.heads, head_dim).transpose(1, 2)

        if attn.norm_q is not None:
            query = attn.norm_q(query)
        if attn.norm_k is not None:
            key = attn.norm_k(key)

        # the attention in FluxSingleTransformerBlock does not use `encoder_hidden_states`
        if encoder_hidden_states is not None:
            # `context` projections.
            encoder_hidden_states_query_proj = attn.add_q_proj(encoder_hidden_states)
            encoder_hidden_states_key_proj = attn.add_k_proj(encoder_hidden_states)
            encoder_hidden_states_value_proj = attn.add_v_proj(encoder_hidden_states)

            encoder_hidden_states_query_proj = encoder_hidden_states_query_proj.view(
                batch_size, -1, attn.heads, head_dim
            ).transpose(1, 2)
            encoder_hidden_states_key_proj = encoder_hidden_states_key_proj.view(
                batch_size, -1, attn.heads, head_dim
            ).transpose(1, 2)
            encoder_hidden_states_value_proj = encoder_hidden_states_value_proj.view(
                batch_size, -1, attn.heads, head_dim
            ).transpose(1, 2)

            if attn.norm_added_q is not None:
                encoder_hidden_states_query_proj = attn.norm_added_q(
                    encoder_hidden_states_query_proj
                )
            if attn.norm_added_k is not None:
                encoder_hidden_states_key_proj = attn.norm_added_k(
                    encoder_hidden_states_key_proj
                )

            # attention
            query = torch.cat([encoder_hidden_states_query_proj, query], dim=2)
            key = torch.cat([encoder_hidden_states_key_proj, key], dim=2)
            value = torch.cat([encoder_hidden_states_value_proj, value], dim=2)

        if image_rotary_emb is not None:
            from diffusers.models.embeddings import apply_rotary_emb

            query = apply_rotary_emb(query, image_rotary_emb)
            key = apply_rotary_emb(key, image_rotary_emb)

        if attention_mask is not None:
            attention_mask = attention_mask.unsqueeze(1).unsqueeze(2)
            attention_mask = (attention_mask > 0).bool()
            attention_mask = attention_mask.to(
                device=hidden_states.device, dtype=hidden_states.dtype
            )

        hidden_states = F.scaled_dot_product_attention(
            query,
            key,
            value,
            dropout_p=0.0,
            is_causal=False,
            attn_mask=attention_mask,
        )
        hidden_states = hidden_states.transpose(1, 2).reshape(
            batch_size, -1, attn.heads * head_dim
        )
        hidden_states = hidden_states.to(query.dtype)

        if encoder_hidden_states is not None:
            encoder_hidden_states, hidden_states = (
                hidden_states[:, : encoder_hidden_states.shape[1]],
                hidden_states[:, encoder_hidden_states.shape[1] :],
            )

            # linear proj
            hidden_states = attn.to_out[0](hidden_states)
            # dropout
            hidden_states = attn.to_out[1](hidden_states)
            encoder_hidden_states = attn.to_add_out(encoder_hidden_states)

            return hidden_states, encoder_hidden_states
        return hidden_states


def expand_flux_attention_mask(
    hidden_states: torch.Tensor,
    attn_mask: torch.Tensor,
) -> torch.Tensor:
    """
    Expand a mask so that the image is included.
    """
    bsz = attn_mask.shape[0]
    assert bsz == hidden_states.shape[0]
    residual_seq_len = hidden_states.shape[1]
    mask_seq_len = attn_mask.shape[1]

    expanded_mask = torch.ones(bsz, residual_seq_len)
    expanded_mask[:, :mask_seq_len] = attn_mask

    return expanded_mask


@maybe_allow_in_graph
class FluxSingleTransformerBlock(nn.Module):
    r"""
    A Transformer block following the MMDiT architecture, introduced in Stable Diffusion 3.

    Reference: https://arxiv.org/abs/2403.03206

    Parameters:
        dim (`int`): The number of channels in the input and output.
        num_attention_heads (`int`): The number of heads to use for multi-head attention.
        attention_head_dim (`int`): The number of channels in each head.
        context_pre_only (`bool`): Boolean to determine if we should add some blocks associated with the
            processing of `context` conditions.
    """

    def __init__(self, dim, num_attention_heads, attention_head_dim, mlp_ratio=4.0):
        super().__init__()
        self.mlp_hidden_dim = int(dim * mlp_ratio)

        self.norm = AdaLayerNormZeroSingle(dim)
        self.proj_mlp = nn.Linear(dim, self.mlp_hidden_dim)
        self.act_mlp = nn.GELU(approximate="tanh")
        self.proj_out = nn.Linear(dim + self.mlp_hidden_dim, dim)

<<<<<<< HEAD
        processor = FluxSingleAttnProcessor2_0()
        if torch.cuda.is_available():
            rank = (
                torch.distributed.get_rank()
                if torch.distributed.is_initialized()
                else 0
            )
            primary_device = torch.cuda.get_device_properties(rank)
            if primary_device.major == 9 and primary_device.minor == 0:
                if is_flash_attn_available:
                    if rank == 0:
                        print("Using FlashAttention3_0 for H100 GPU (Single block)")
                    processor = FluxSingleAttnProcessor3_0()
                else:
                    if rank == 0:
                        print(
                            "FlashAttention3_0 is not available, using FlashAttention2_0 for H100 GPU (Single block). Install flash_attn to make use of it."
                        )
=======
        processor = FluxAttnProcessor2_0()
>>>>>>> e906f57a
        self.attn = Attention(
            query_dim=dim,
            cross_attention_dim=None,
            dim_head=attention_head_dim,
            heads=num_attention_heads,
            out_dim=dim,
            bias=True,
            processor=processor,
            qk_norm="rms_norm",
            eps=1e-6,
            pre_only=True,
        )

    def forward(
        self,
        hidden_states: torch.FloatTensor,
        temb: torch.FloatTensor,
        image_rotary_emb=None,
        attention_mask: Optional[torch.Tensor] = None,
    ):
        residual = hidden_states
        norm_hidden_states, gate = self.norm(hidden_states, emb=temb)
        mlp_hidden_states = self.act_mlp(self.proj_mlp(norm_hidden_states))

        if attention_mask is not None:
            attention_mask = expand_flux_attention_mask(
                hidden_states,
                attention_mask,
            )

        attn_output = self.attn(
            hidden_states=norm_hidden_states,
            image_rotary_emb=image_rotary_emb,
            attention_mask=attention_mask,
        )

        hidden_states = torch.cat([attn_output, mlp_hidden_states], dim=2)
        gate = gate.unsqueeze(1)
        hidden_states = gate * self.proj_out(hidden_states)
        hidden_states = residual + hidden_states

        return hidden_states


@maybe_allow_in_graph
class FluxTransformerBlock(nn.Module):
    r"""
    A Transformer block following the MMDiT architecture, introduced in Stable Diffusion 3.

    Reference: https://arxiv.org/abs/2403.03206

    Parameters:
        dim (`int`): The number of channels in the input and output.
        num_attention_heads (`int`): The number of heads to use for multi-head attention.
        attention_head_dim (`int`): The number of channels in each head.
        context_pre_only (`bool`): Boolean to determine if we should add some blocks associated with the
            processing of `context` conditions.
    """

    def __init__(
        self, dim, num_attention_heads, attention_head_dim, qk_norm="rms_norm", eps=1e-6
    ):
        super().__init__()

        self.norm1 = AdaLayerNormZero(dim)

        self.norm1_context = AdaLayerNormZero(dim)

        if hasattr(F, "scaled_dot_product_attention"):
            processor = FluxAttnProcessor2_0()
            if torch.cuda.is_available():
                rank = (
                    torch.distributed.get_rank()
                    if torch.distributed.is_initialized()
                    else 0
                )
                primary_device = torch.cuda.get_device_properties(rank)
                if primary_device.major == 9 and primary_device.minor == 0:
                    if is_flash_attn_available:
                        if rank == 0:
                            print("Using FlashAttention3_0 for H100 GPU (Double block)")
                        processor = FluxAttnProcessor3_0()
        else:
            raise ValueError(
                "The current PyTorch version does not support the `scaled_dot_product_attention` function."
            )
        self.attn = Attention(
            query_dim=dim,
            cross_attention_dim=None,
            added_kv_proj_dim=dim,
            dim_head=attention_head_dim,
            heads=num_attention_heads,
            out_dim=dim,
            context_pre_only=False,
            bias=True,
            processor=processor,
            qk_norm=qk_norm,
            eps=eps,
        )

        self.norm2 = nn.LayerNorm(dim, elementwise_affine=False, eps=1e-6)
        self.ff = FeedForward(dim=dim, dim_out=dim, activation_fn="gelu-approximate")

        self.norm2_context = nn.LayerNorm(dim, elementwise_affine=False, eps=1e-6)
        self.ff_context = FeedForward(
            dim=dim, dim_out=dim, activation_fn="gelu-approximate"
        )

        # let chunk size default to None
        self._chunk_size = None
        self._chunk_dim = 0

    def forward(
        self,
        hidden_states: torch.FloatTensor,
        encoder_hidden_states: torch.FloatTensor,
        temb: torch.FloatTensor,
        image_rotary_emb=None,
        attention_mask: Optional[torch.Tensor] = None,
    ):
        norm_hidden_states, gate_msa, shift_mlp, scale_mlp, gate_mlp = self.norm1(
            hidden_states, emb=temb
        )

        norm_encoder_hidden_states, c_gate_msa, c_shift_mlp, c_scale_mlp, c_gate_mlp = (
            self.norm1_context(encoder_hidden_states, emb=temb)
        )

        if attention_mask is not None:
            attention_mask = expand_flux_attention_mask(
                torch.cat([encoder_hidden_states, hidden_states], dim=1),
                attention_mask,
            )

        # Attention.
        attn_output, context_attn_output = self.attn(
            hidden_states=norm_hidden_states,
            encoder_hidden_states=norm_encoder_hidden_states,
            image_rotary_emb=image_rotary_emb,
            attention_mask=attention_mask,
        )

        # Process attention outputs for the `hidden_states`.
        attn_output = gate_msa.unsqueeze(1) * attn_output
        hidden_states = hidden_states + attn_output

        norm_hidden_states = self.norm2(hidden_states)
        norm_hidden_states = (
            norm_hidden_states * (1 + scale_mlp[:, None]) + shift_mlp[:, None]
        )

        ff_output = self.ff(norm_hidden_states)
        ff_output = gate_mlp.unsqueeze(1) * ff_output

        hidden_states = hidden_states + ff_output

        # Process attention outputs for the `encoder_hidden_states`.

        context_attn_output = c_gate_msa.unsqueeze(1) * context_attn_output
        encoder_hidden_states = encoder_hidden_states + context_attn_output

        norm_encoder_hidden_states = self.norm2_context(encoder_hidden_states)
        norm_encoder_hidden_states = (
            norm_encoder_hidden_states * (1 + c_scale_mlp[:, None])
            + c_shift_mlp[:, None]
        )

        context_ff_output = self.ff_context(norm_encoder_hidden_states)
        encoder_hidden_states = (
            encoder_hidden_states + c_gate_mlp.unsqueeze(1) * context_ff_output
        )

        return encoder_hidden_states, hidden_states


class FluxTransformer2DModelWithMasking(
    ModelMixin, ConfigMixin, PeftAdapterMixin, FromOriginalModelMixin
):
    """
    The Transformer model introduced in Flux.

    Reference: https://blackforestlabs.ai/announcing-black-forest-labs/

    Parameters:
        patch_size (`int`): Patch size to turn the input data into small patches.
        in_channels (`int`, *optional*, defaults to 16): The number of channels in the input.
        num_layers (`int`, *optional*, defaults to 18): The number of layers of MMDiT blocks to use.
        num_single_layers (`int`, *optional*, defaults to 18): The number of layers of single DiT blocks to use.
        attention_head_dim (`int`, *optional*, defaults to 64): The number of channels in each head.
        num_attention_heads (`int`, *optional*, defaults to 18): The number of heads to use for multi-head attention.
        joint_attention_dim (`int`, *optional*): The number of `encoder_hidden_states` dimensions to use.
        pooled_projection_dim (`int`): Number of dimensions to use when projecting the `pooled_projections`.
        guidance_embeds (`bool`, defaults to False): Whether to use guidance embeddings.
    """

    _supports_gradient_checkpointing = True

    @register_to_config
    def __init__(
        self,
        patch_size: int = 1,
        in_channels: int = 64,
        num_layers: int = 19,
        num_single_layers: int = 38,
        attention_head_dim: int = 128,
        num_attention_heads: int = 24,
        joint_attention_dim: int = 4096,
        pooled_projection_dim: int = 768,
        guidance_embeds: bool = False,
        axes_dims_rope: Tuple[int] = (16, 56, 56),
    ):
        super().__init__()
        self.out_channels = in_channels
        self.inner_dim = (
            self.config.num_attention_heads * self.config.attention_head_dim
        )

        self.pos_embed = FluxPosEmbed(
            theta=10000, axes_dim=axes_dims_rope
        )
        text_time_guidance_cls = (
            CombinedTimestepGuidanceTextProjEmbeddings
            if guidance_embeds
            else CombinedTimestepTextProjEmbeddings
        )
        self.time_text_embed = text_time_guidance_cls(
            embedding_dim=self.inner_dim,
            pooled_projection_dim=self.config.pooled_projection_dim,
        )

        self.context_embedder = nn.Linear(
            self.config.joint_attention_dim, self.inner_dim
        )
        self.x_embedder = torch.nn.Linear(self.config.in_channels, self.inner_dim)

        self.transformer_blocks = nn.ModuleList(
            [
                FluxTransformerBlock(
                    dim=self.inner_dim,
                    num_attention_heads=self.config.num_attention_heads,
                    attention_head_dim=self.config.attention_head_dim,
                )
                for i in range(self.config.num_layers)
            ]
        )

        self.single_transformer_blocks = nn.ModuleList(
            [
                FluxSingleTransformerBlock(
                    dim=self.inner_dim,
                    num_attention_heads=self.config.num_attention_heads,
                    attention_head_dim=self.config.attention_head_dim,
                )
                for i in range(self.config.num_single_layers)
            ]
        )

        self.norm_out = AdaLayerNormContinuous(
            self.inner_dim, self.inner_dim, elementwise_affine=False, eps=1e-6
        )
        self.proj_out = nn.Linear(
            self.inner_dim, patch_size * patch_size * self.out_channels, bias=True
        )

        self.gradient_checkpointing = False

    def _set_gradient_checkpointing(self, module, value=False):
        if hasattr(module, "gradient_checkpointing"):
            module.gradient_checkpointing = value

    def forward(
        self,
        hidden_states: torch.Tensor,
        encoder_hidden_states: torch.Tensor = None,
        pooled_projections: torch.Tensor = None,
        timestep: torch.LongTensor = None,
        img_ids: torch.Tensor = None,
        txt_ids: torch.Tensor = None,
        guidance: torch.Tensor = None,
        joint_attention_kwargs: Optional[Dict[str, Any]] = None,
        return_dict: bool = True,
        attention_mask: Optional[torch.Tensor] = None,
    ) -> Union[torch.FloatTensor, Transformer2DModelOutput]:
        """
        The [`FluxTransformer2DModelWithMasking`] forward method.

        Args:
            hidden_states (`torch.FloatTensor` of shape `(batch size, channel, height, width)`):
                Input `hidden_states`.
            encoder_hidden_states (`torch.FloatTensor` of shape `(batch size, sequence_len, embed_dims)`):
                Conditional embeddings (embeddings computed from the input conditions such as prompts) to use.
            pooled_projections (`torch.FloatTensor` of shape `(batch_size, projection_dim)`): Embeddings projected
                from the embeddings of input conditions.
            timestep ( `torch.LongTensor`):
                Used to indicate denoising step.
            block_controlnet_hidden_states: (`list` of `torch.Tensor`):
                A list of tensors that if specified are added to the residuals of transformer blocks.
            joint_attention_kwargs (`dict`, *optional*):
                A kwargs dictionary that if specified is passed along to the `AttentionProcessor` as defined under
                `self.processor` in
                [diffusers.models.attention_processor](https://github.com/huggingface/diffusers/blob/main/src/diffusers/models/attention_processor.py).
            return_dict (`bool`, *optional*, defaults to `True`):
                Whether or not to return a [`~models.transformer_2d.Transformer2DModelOutput`] instead of a plain
                tuple.

        Returns:
            If `return_dict` is True, an [`~models.transformer_2d.Transformer2DModelOutput`] is returned, otherwise a
            `tuple` where the first element is the sample tensor.
        """
        if joint_attention_kwargs is not None:
            joint_attention_kwargs = joint_attention_kwargs.copy()
            lora_scale = joint_attention_kwargs.pop("scale", 1.0)
        else:
            lora_scale = 1.0

        if USE_PEFT_BACKEND:
            # weight the lora layers by setting `lora_scale` for each PEFT layer
            scale_lora_layers(self, lora_scale)
        else:
            if (
                joint_attention_kwargs is not None
                and joint_attention_kwargs.get("scale", None) is not None
            ):
                logger.warning(
                    "Passing `scale` via `joint_attention_kwargs` when not using the PEFT backend is ineffective."
                )
        hidden_states = self.x_embedder(hidden_states)

        timestep = timestep.to(hidden_states.dtype) * 1000
        if guidance is not None:
            guidance = guidance.to(hidden_states.dtype) * 1000
        else:
            guidance = None
        temb = (
            self.time_text_embed(timestep, pooled_projections)
            if guidance is None
            else self.time_text_embed(timestep, guidance, pooled_projections)
        )
        encoder_hidden_states = self.context_embedder(encoder_hidden_states)

        if txt_ids.ndim == 3:
            txt_ids = txt_ids[0]
        if img_ids.ndim == 3:
            img_ids = img_ids[0]

        ids = torch.cat((txt_ids, img_ids), dim=0)

        image_rotary_emb = self.pos_embed(ids)

        for index_block, block in enumerate(self.transformer_blocks):
            if self.training and self.gradient_checkpointing:

                def create_custom_forward(module, return_dict=None):
                    def custom_forward(*inputs):
                        if return_dict is not None:
                            return module(*inputs, return_dict=return_dict)
                        else:
                            return module(*inputs)

                    return custom_forward

                ckpt_kwargs: Dict[str, Any] = (
                    {"use_reentrant": False} if is_torch_version(">=", "1.11.0") else {}
                )
                encoder_hidden_states, hidden_states = (
                    torch.utils.checkpoint.checkpoint(
                        create_custom_forward(block),
                        hidden_states,
                        encoder_hidden_states,
                        temb,
                        image_rotary_emb,
                        attention_mask,
                        **ckpt_kwargs,
                    )
                )

            else:
                encoder_hidden_states, hidden_states = block(
                    hidden_states=hidden_states,
                    encoder_hidden_states=encoder_hidden_states,
                    temb=temb,
                    image_rotary_emb=image_rotary_emb,
                    attention_mask=attention_mask,
                )

        # Flux places the text tokens in front of the image tokens in the
        # sequence.
        hidden_states = torch.cat([encoder_hidden_states, hidden_states], dim=1)

        for index_block, block in enumerate(self.single_transformer_blocks):
            if self.training and self.gradient_checkpointing:

                def create_custom_forward(module, return_dict=None):
                    def custom_forward(*inputs):
                        if return_dict is not None:
                            return module(*inputs, return_dict=return_dict)
                        else:
                            return module(*inputs)

                    return custom_forward

                ckpt_kwargs: Dict[str, Any] = (
                    {"use_reentrant": False} if is_torch_version(">=", "1.11.0") else {}
                )
                hidden_states = torch.utils.checkpoint.checkpoint(
                    create_custom_forward(block),
                    hidden_states,
                    temb,
                    image_rotary_emb,
                    attention_mask,
                    **ckpt_kwargs,
                )

            else:
                hidden_states = block(
                    hidden_states=hidden_states,
                    temb=temb,
                    image_rotary_emb=image_rotary_emb,
                    attention_mask=attention_mask,
                )

        hidden_states = hidden_states[:, encoder_hidden_states.shape[1] :, ...]

        hidden_states = self.norm_out(hidden_states, temb)
        output = self.proj_out(hidden_states)

        if USE_PEFT_BACKEND:
            # remove `lora_scale` from each PEFT layer
            unscale_lora_layers(self, lora_scale)

        if not return_dict:
            return (output,)

        return Transformer2DModelOutput(sample=output)


if __name__ == "__main__":
    dtype = torch.bfloat16
    bsz = 2
    img = torch.rand((bsz, 16, 64, 64)).to("cuda", dtype=dtype)
    timestep = torch.tensor([0.5, 0.5]).to("cuda", dtype=torch.float32)
    pooled = torch.rand(bsz, 768).to("cuda", dtype=dtype)
    text = torch.rand((bsz, 512, 4096)).to("cuda", dtype=dtype)
    attn_mask = torch.tensor([[1.0] * 384 + [0.0] * 128] * bsz).to(
        "cuda", dtype=dtype
    )  # Last 128 positions are masked

    def _pack_latents(latents, batch_size, num_channels_latents, height, width):
        latents = latents.view(
            batch_size, num_channels_latents, height // 2, 2, width // 2, 2
        )
        latents = latents.permute(0, 2, 4, 1, 3, 5)
        latents = latents.reshape(
            batch_size, (height // 2) * (width // 2), num_channels_latents * 4
        )

        return latents

    def _prepare_latent_image_ids(
        batch_size, height, width, device="cuda", dtype=dtype
    ):
        latent_image_ids = torch.zeros(height // 2, width // 2, 3)
        latent_image_ids[..., 1] = (
            latent_image_ids[..., 1] + torch.arange(height // 2)[:, None]
        )
        latent_image_ids[..., 2] = (
            latent_image_ids[..., 2] + torch.arange(width // 2)[None, :]
        )

        latent_image_id_height, latent_image_id_width, latent_image_id_channels = (
            latent_image_ids.shape
        )

        latent_image_ids = latent_image_ids[None, :].repeat(batch_size, 1, 1, 1)
        latent_image_ids = latent_image_ids.reshape(
            batch_size,
            latent_image_id_height * latent_image_id_width,
            latent_image_id_channels,
        )

        return latent_image_ids.to(device=device, dtype=dtype)

    txt_ids = torch.zeros(bsz, text.shape[1], 3).to(device="cuda", dtype=dtype)

    vae_scale_factor = 16
    height = 2 * (int(512) // vae_scale_factor)
    width = 2 * (int(512) // vae_scale_factor)
    img_ids = _prepare_latent_image_ids(bsz, height, width)
    img = _pack_latents(img, img.shape[0], 16, height, width)

    # Gotta go fast
    transformer = FluxTransformer2DModelWithMasking.from_config(
        {
            "attention_head_dim": 128,
            "guidance_embeds": True,
            "in_channels": 64,
            "joint_attention_dim": 4096,
            "num_attention_heads": 24,
            "num_layers": 4,
            "num_single_layers": 8,
            "patch_size": 1,
            "pooled_projection_dim": 768,
        }
    ).to("cuda", dtype=dtype)

    guidance = torch.tensor([2.0], device="cuda")
    guidance = guidance.expand(bsz)

    with torch.no_grad():
        no_mask = transformer(
            img,
            encoder_hidden_states=text,
            pooled_projections=pooled,
            timestep=timestep,
            img_ids=img_ids,
            txt_ids=txt_ids,
            guidance=guidance,
        )
        mask = transformer(
            img,
            encoder_hidden_states=text,
            pooled_projections=pooled,
            timestep=timestep,
            img_ids=img_ids,
            txt_ids=txt_ids,
            guidance=guidance,
            attention_mask=attn_mask,
        )

    assert torch.allclose(no_mask.sample, mask.sample) is False
    print("Attention masking test ran OK. Differences in output were detected.")<|MERGE_RESOLUTION|>--- conflicted
+++ resolved
@@ -196,7 +196,6 @@
         self.act_mlp = nn.GELU(approximate="tanh")
         self.proj_out = nn.Linear(dim + self.mlp_hidden_dim, dim)
 
-<<<<<<< HEAD
         processor = FluxSingleAttnProcessor2_0()
         if torch.cuda.is_available():
             rank = (
@@ -215,9 +214,6 @@
                         print(
                             "FlashAttention3_0 is not available, using FlashAttention2_0 for H100 GPU (Single block). Install flash_attn to make use of it."
                         )
-=======
-        processor = FluxAttnProcessor2_0()
->>>>>>> e906f57a
         self.attn = Attention(
             query_dim=dim,
             cross_attention_dim=None,
